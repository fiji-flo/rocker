--- conflicted
+++ resolved
@@ -26,11 +26,8 @@
 	"regexp"
 	"rocker/dockerclient"
 	"rocker/imagename"
-<<<<<<< HEAD
 	"rocker/storage/s3"
-=======
 	"rocker/textformatter"
->>>>>>> 4b5db783
 
 	"github.com/docker/docker/pkg/units"
 
